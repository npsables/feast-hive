import contextlib
from datetime import datetime
from typing import Callable, ContextManager, Dict, Iterator, List, Optional, Union

import numpy as np
import pandas as pd
import pyarrow as pa
from pydantic import StrictBool, StrictInt, StrictStr
from pydantic.typing import Literal

from feast import FeatureView
from feast.data_source import DataSource
from feast.errors import InvalidEntityType
from feast.infra.offline_stores import offline_utils
from feast.infra.offline_stores.offline_store import OfflineStore, RetrievalJob
from feast.registry import Registry
from feast.repo_config import FeastConfigBaseModel, RepoConfig
from feast_hive.data_source import HiveSource
from feast_hive.type_map import hive_to_pa_value_type, pa_to_hive_value_type
try:
    from impala.dbapi import connect as impala_connect
    from impala.hiveserver2 import CBatch as ImpalaCBatch
    from impala.interface import Connection
    from impala.hiveserver2 import CBatch
except ImportError as e:
    from feast.errors import FeastExtrasDependencyImportError

    raise FeastExtrasDependencyImportError("hive", str(e))


class HiveOfflineStoreConfig(FeastConfigBaseModel):
    """ Offline store config for Hive """

    type: StrictStr = "hive"
    """ Offline store type selector """

    host: StrictStr
    """ The hostname for HiveServer2 """

    port: StrictInt = 10000
    """ The port number for HiveServer2 (default is 10000) """

    database: Optional[StrictStr] = None
    """ The default database. If `None`, the result is implementation-dependent """

    timeout: Optional[StrictInt] = None
    """ Connection timeout in seconds. Default is no timeout """

    use_ssl: StrictBool = False
    """ Enable SSL """

    ca_cert: Optional[StrictStr] = None
    """ Local path to the the third-party CA certificate. If SSL is enabled but
        the certificate is not specified, the server certificate will not be
        validated. """

    auth_mechanism: StrictStr = "PLAIN"
    """ Specify the authentication mechanism. `'PLAIN'` for unsecured, `'GSSAPI'` for Kerberos and `'LDAP'` for Kerberos with
        LDAP. """

    user: Optional[StrictStr] = None
    """ LDAP user, if applicable. """

    password: Optional[StrictStr] = None
    """ LDAP password, if applicable. """

    use_http_transport: StrictBool = False
    """ Set it to True to use http transport of False to use binary transport. """

    http_path: StrictStr = ""
    """ Specify the path in the http URL. Used only when `use_http_transport` is True. """
    
    kerberos_service_name: StrictStr = ""
    """Authenticate to a particular `impalad` service principal. Uses
        `'impala'` by default."""

class HiveOfflineStore(OfflineStore):
    @staticmethod
    def pull_latest_from_table_or_query(
        config: RepoConfig,
        data_source: DataSource,
        join_key_columns: List[str],
        feature_name_columns: List[str],
        event_timestamp_column: str,
        created_timestamp_column: Optional[str],
        start_date: datetime,
        end_date: datetime,
    ) -> RetrievalJob:
        assert isinstance(config.offline_store, HiveOfflineStoreConfig)
        assert isinstance(data_source, HiveSource)

        from_expression = data_source.get_table_query_string()

        partition_by_join_key_string = ", ".join(join_key_columns)
        if partition_by_join_key_string != "":
            partition_by_join_key_string = (
                "PARTITION BY " + partition_by_join_key_string
            )
        timestamps = [event_timestamp_column]
        if created_timestamp_column:
            timestamps.append(created_timestamp_column)
        timestamp_desc_string = " DESC, ".join(timestamps) + " DESC"
        field_string = ", ".join(join_key_columns + feature_name_columns + timestamps)

        query = f"""
                SELECT {field_string}
                FROM (
                    SELECT {field_string},
                    ROW_NUMBER() OVER({partition_by_join_key_string} ORDER BY {timestamp_desc_string}) AS _feast_row
                    FROM {from_expression} t1
                    WHERE {event_timestamp_column} BETWEEN TIMESTAMP('{start_date}') AND TIMESTAMP('{end_date}')
                ) t2
                WHERE _feast_row = 1
                """

        return HiveRetrievalJob(_get_connection(config.offline_store), query)

    @staticmethod
    def get_historical_features(
        config: RepoConfig,
        feature_views: List[FeatureView],
        feature_refs: List[str],
        entity_df: Union[pd.DataFrame, str],
        registry: Registry,
        project: str,
        full_feature_names: bool = False,
    ) -> RetrievalJob:
        assert isinstance(config.offline_store, HiveOfflineStoreConfig)
        conn = _get_connection(config.offline_store)

        @contextlib.contextmanager
        def query_generator() -> Iterator[str]:
            table_name = offline_utils.get_temp_entity_table_name()

            try:
                entity_schema = _upload_entity_df_and_get_entity_schema(
                    conn, table_name, entity_df
                )

                entity_df_event_timestamp_col = offline_utils.infer_event_timestamp_from_entity_df(
                    entity_schema
                )

                expected_join_keys = offline_utils.get_expected_join_keys(
                    project, feature_views, registry
                )

                offline_utils.assert_expected_columns_in_entity_df(
                    entity_schema, expected_join_keys, entity_df_event_timestamp_col
                )

                query_context = offline_utils.get_feature_view_query_context(
                    feature_refs, feature_views, registry, project,
                )

                query = offline_utils.build_point_in_time_query(
                    query_context,
                    left_table_query_string=table_name,
                    entity_df_event_timestamp_col=entity_df_event_timestamp_col,
                    query_template=MULTIPLE_FEATURE_VIEW_POINT_IN_TIME_JOIN,
                    full_feature_names=full_feature_names,
                )

                yield query

            finally:
                with conn.cursor() as cursor:
                    cursor.execute(f"DROP TABLE IF EXISTS {table_name}")

        return HiveRetrievalJob(conn, query_generator)


class HiveRetrievalJob(RetrievalJob):
    def __init__(
        self, conn: Connection, query: Union[str, Callable[[], ContextManager[str]]],
    ):
        if not isinstance(query, str):
            self._query_generator = query
        else:

            @contextlib.contextmanager
            def query_generator() -> Iterator[str]:
                assert isinstance(query, str)
                yield query

            self._query_generator = query_generator

        self._conn = conn

    def to_df(self) -> pd.DataFrame:
        return self.to_arrow().to_pandas()

    def to_arrow(self) -> pa.Table:
        with self._query_generator() as query:
            with self._conn.cursor() as cursor:
                cursor.execute(query)
                batches = cursor.fetchcolumnar()
                pa_batches = [
                    self._convert_hive_batch_to_arrow_batch(b) for b in batches
                ]
                return pa.Table.from_batches(pa_batches)

    @staticmethod
<<<<<<< HEAD
    def _convert_hive_batch_to_arrow_batch(hive_batch: ImpalaCBatch,) -> pa.RecordBatch:
=======
    def _convert_hive_batch_to_arrow_batch(
        hive_batch: CBatch,
    ) -> pa.RecordBatch:
>>>>>>> 6775d2f2
        return pa.record_batch(
            [column.values for column in hive_batch.columns],
            pa.schema(
                [
                    (field_info[0], hive_to_pa_value_type(field_info[1]))
                    for field_info in hive_batch.schema
                ]
            ),
        )


def _get_connection(store_config: HiveOfflineStoreConfig) -> Connection:
    assert isinstance(store_config, HiveOfflineStoreConfig)
    return impala_connect(**store_config.dict(exclude={"type"}))


def _upload_entity_df_and_get_entity_schema(
    conn: Connection, table_name: str, entity_df: Union[pd.DataFrame, str]
) -> Dict[str, np.dtype]:
    if isinstance(entity_df, pd.DataFrame):
        _upload_entity_df(conn, table_name, entity_df)
        return dict(zip(entity_df.columns, entity_df.dtypes))
    elif isinstance(entity_df, str):
        with conn.cursor() as cursor:
            cursor.execute(
                f"CREATE TABLE {table_name} STORED AS PARQUET AS ({entity_df})"
            )
        limited_entity_df = HiveRetrievalJob(
            conn, f"SELECT * FROM {table_name} LIMIT 1"
        ).to_df()
        return dict(zip(limited_entity_df.columns, limited_entity_df.dtypes))
    else:
        raise InvalidEntityType(type(entity_df))


# Size of each chunk when upload entity_df to Hive
_ENTITY_UPLOADING_CHUNK_SIZE = 10000


def _upload_entity_df(
    conn: Connection, table_name: str, entity_df: Union[pd.DataFrame, str]
) -> None:
    """Uploads a Pandas DataFrame to Hive as a temporary table (only exists in current session).

    It uses multiple row insert method to upload the Dataframe to Hive, in order to reduce the complexity.
    In future if we got performance issue, can consider to transform to a parquet file and upload to HDFS first.

    """
    entity_df.reset_index(drop=True, inplace=True)

    pa_table = pa.Table.from_pandas(entity_df)
    hive_schema = []
    for field in pa_table.schema:
        hive_type = pa_to_hive_value_type(str(field.type))
        if not hive_type:
            raise ValueError(f'Not supported type "{field.type}" in entity_df.')
        hive_schema.append((field.name, hive_type))

    with conn.cursor() as cursor:
        # Create Hive temporary table according to entity_df schema
        create_entity_table_sql = f"""
            CREATE TABLE {table_name} (
              {', '.join([f'{col_name} {col_type}' for col_name, col_type in hive_schema])}
            )
            STORED AS PARQUET
            """
        cursor.execute(create_entity_table_sql)

        def preprocess_value(raw_value, col_type):
            col_type = col_type.lower()

            if col_type == "timestamp" and isinstance(raw_value, datetime):
                raw_value = raw_value.strftime("%Y-%m-%d %H:%M:%S.%f")
                return f'"{raw_value}"'

            if col_type in ["string", "timestamp", "date"]:
                return f'"{raw_value}"'
            else:
                return str(raw_value)

        # Upload entity_df to the Hive table by multiple rows insert method
        entity_count = len(pa_table)
        chunk_size = (
            entity_count
            if _ENTITY_UPLOADING_CHUNK_SIZE <= 0
            else _ENTITY_UPLOADING_CHUNK_SIZE
        )
        pa_batches = pa_table.to_batches(chunk_size)
        if len(pa_batches) > 1:
            # fix this hive bug: https://issues.apache.org/jira/browse/HIVE-19316
            cursor.execute(f"truncate table {table_name}")
        for batch in pa_batches:
            chunk_data = []
            for i in range(len(batch)):
                chunk_data.append(
                    [
                        preprocess_value(batch.columns[j][i].as_py(), hive_schema[j][1])
                        for j in range(len(hive_schema))
                    ]
                )

            entity_chunk_insert_sql = f"""
                INSERT INTO TABLE {table_name}
                VALUES ({'), ('.join([', '.join(chunk_row) for chunk_row in chunk_data])})
            """
            cursor.execute(entity_chunk_insert_sql)


# This query is based on sdk/python/feast/infra/offline_stores/redshift.py:MULTIPLE_FEATURE_VIEW_POINT_IN_TIME_JOIN

MULTIPLE_FEATURE_VIEW_POINT_IN_TIME_JOIN = """
/*
 Compute a deterministic hash for the `left_table_query_string` that will be used throughout
 all the logic as the field to GROUP BY the data
*/
WITH entity_dataframe AS (
    SELECT *,
        {{entity_df_event_timestamp_col}} AS entity_timestamp
        {% for featureview in featureviews %}
            ,CONCAT(
                {% for entity in featureview.entities %}
                    CAST({{entity}} AS VARCHAR),
                {% endfor %}
                CAST({{entity_df_event_timestamp_col}} AS VARCHAR)
            ) AS {{featureview.name}}__entity_row_unique_id
        {% endfor %}
    FROM {{ left_table_query_string }}
),

{% for featureview in featureviews %}

{{ featureview.name }}__entity_dataframe AS (
    SELECT
        {{ featureview.entities | join(', ')}},
        entity_timestamp,
        {{featureview.name}}__entity_row_unique_id
    FROM entity_dataframe
    GROUP BY {{ featureview.entities | join(', ')}}, entity_timestamp, {{featureview.name}}__entity_row_unique_id
),

/*
 This query template performs the point-in-time correctness join for a single feature set table
 to the provided entity table.

 1. We first join the current feature_view to the entity dataframe that has been passed.
 This JOIN has the following logic:
    - For each row of the entity dataframe, only keep the rows where the `event_timestamp_column`
    is less than the one provided in the entity dataframe
    - If there a TTL for the current feature_view, also keep the rows where the `event_timestamp_column`
    is higher the the one provided minus the TTL
    - For each row, Join on the entity key and retrieve the `entity_row_unique_id` that has been
    computed previously

 The output of this CTE will contain all the necessary information and already filtered out most
 of the data that is not relevant.
*/

{{ featureview.name }}__subquery AS (
    SELECT
        {{ featureview.event_timestamp_column }} as event_timestamp,
        {{ featureview.created_timestamp_column ~ ' as created_timestamp,' if featureview.created_timestamp_column else '' }}
        {{ featureview.entity_selections | join(', ')}},
        {% for feature in featureview.features %}
            {{ feature }} as {% if full_feature_names %}{{ featureview.name }}__{{feature}}{% else %}{{ feature }}{% endif %}{% if loop.last %}{% else %}, {% endif %}
        {% endfor %}
    FROM {{ featureview.table_subquery }}
    WHERE {{ featureview.event_timestamp_column }} <= (SELECT MAX(entity_timestamp) FROM entity_dataframe)
    {% if featureview.ttl == 0 %}{% else %}
    AND {{ featureview.event_timestamp_column }} >= (SELECT MIN(entity_timestamp) FROM entity_dataframe) - {{ featureview.ttl }} * interval '1' second
    {% endif %}
),

{{ featureview.name }}__base AS (
    SELECT
        subquery.*,
        entity_dataframe.entity_timestamp,
        entity_dataframe.{{featureview.name}}__entity_row_unique_id
    FROM {{ featureview.name }}__subquery AS subquery
    INNER JOIN {{ featureview.name }}__entity_dataframe AS entity_dataframe
    ON TRUE
        AND subquery.event_timestamp <= entity_dataframe.entity_timestamp

        {% if featureview.ttl == 0 %}{% else %}
        AND subquery.event_timestamp >= entity_dataframe.entity_timestamp - {{ featureview.ttl }} * interval '1' second
        {% endif %}

        {% for entity in featureview.entities %}
        AND subquery.{{ entity }} = entity_dataframe.{{ entity }}
        {% endfor %}
),

/*
 2. If the `created_timestamp_column` has been set, we need to
 deduplicate the data first. This is done by calculating the
 `MAX(created_at_timestamp)` for each event_timestamp.
 We then join the data on the next CTE
*/
{% if featureview.created_timestamp_column %}
{{ featureview.name }}__dedup AS (
    SELECT
        {{featureview.name}}__entity_row_unique_id,
        event_timestamp,
        MAX(created_timestamp) as created_timestamp
    FROM {{ featureview.name }}__base
    GROUP BY {{featureview.name}}__entity_row_unique_id, event_timestamp
),
{% endif %}

/*
 3. The data has been filtered during the first CTE "*__base"
 Thus we only need to compute the latest timestamp of each feature.
*/
{{ featureview.name }}__latest AS (
    SELECT
        {{featureview.name}}__entity_row_unique_id,
        MAX(event_timestamp) AS event_timestamp
        {% if featureview.created_timestamp_column %}
            ,ANY_VALUE(created_timestamp) AS created_timestamp
        {% endif %}

    FROM {{ featureview.name }}__base
    {% if featureview.created_timestamp_column %}
        INNER JOIN {{ featureview.name }}__dedup
        USING ({{featureview.name}}__entity_row_unique_id, event_timestamp, created_timestamp)
    {% endif %}

    GROUP BY {{featureview.name}}__entity_row_unique_id
),

/*
 4. Once we know the latest value of each feature for a given timestamp,
 we can join again the data back to the original "base" dataset
*/
{{ featureview.name }}__cleaned AS (
    SELECT base.*
    FROM {{ featureview.name }}__base as base
    INNER JOIN {{ featureview.name }}__latest
    USING(
        {{featureview.name}}__entity_row_unique_id,
        event_timestamp
        {% if featureview.created_timestamp_column %}
            ,created_timestamp
        {% endif %}
    )
){% if loop.last %}{% else %}, {% endif %}


{% endfor %}
/*
 Joins the outputs of multiple time travel joins to a single table.
 The entity_dataframe dataset being our source of truth here.
 */

SELECT *
FROM entity_dataframe
{% for featureview in featureviews %}
LEFT JOIN (
    SELECT
        {{featureview.name}}__entity_row_unique_id
        {% for feature in featureview.features %}
            ,{% if full_feature_names %}{{ featureview.name }}__{{feature}}{% else %}{{ feature }}{% endif %}
        {% endfor %}
    FROM {{ featureview.name }}__cleaned
) USING ({{featureview.name}}__entity_row_unique_id)
{% endfor %}
"""<|MERGE_RESOLUTION|>--- conflicted
+++ resolved
@@ -6,7 +6,6 @@
 import pandas as pd
 import pyarrow as pa
 from pydantic import StrictBool, StrictInt, StrictStr
-from pydantic.typing import Literal
 
 from feast import FeatureView
 from feast.data_source import DataSource
@@ -17,11 +16,11 @@
 from feast.repo_config import FeastConfigBaseModel, RepoConfig
 from feast_hive.data_source import HiveSource
 from feast_hive.type_map import hive_to_pa_value_type, pa_to_hive_value_type
+
 try:
     from impala.dbapi import connect as impala_connect
     from impala.hiveserver2 import CBatch as ImpalaCBatch
     from impala.interface import Connection
-    from impala.hiveserver2 import CBatch
 except ImportError as e:
     from feast.errors import FeastExtrasDependencyImportError
 
@@ -69,10 +68,11 @@
 
     http_path: StrictStr = ""
     """ Specify the path in the http URL. Used only when `use_http_transport` is True. """
-    
+
     kerberos_service_name: StrictStr = ""
     """Authenticate to a particular `impalad` service principal. Uses
         `'impala'` by default."""
+
 
 class HiveOfflineStore(OfflineStore):
     @staticmethod
@@ -201,13 +201,7 @@
                 return pa.Table.from_batches(pa_batches)
 
     @staticmethod
-<<<<<<< HEAD
     def _convert_hive_batch_to_arrow_batch(hive_batch: ImpalaCBatch,) -> pa.RecordBatch:
-=======
-    def _convert_hive_batch_to_arrow_batch(
-        hive_batch: CBatch,
-    ) -> pa.RecordBatch:
->>>>>>> 6775d2f2
         return pa.record_batch(
             [column.values for column in hive_batch.columns],
             pa.schema(
